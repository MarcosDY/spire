--- conflicted
+++ resolved
@@ -9,11 +9,8 @@
 	"net/url"
 	"os"
 	"os/signal"
-<<<<<<< HEAD
 	"path/filepath"
-=======
 	"strconv"
->>>>>>> cbffde02
 	"syscall"
 
 	"github.com/hashicorp/hcl"
