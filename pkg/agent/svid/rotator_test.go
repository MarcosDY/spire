package svid

import (
	"context"
	"crypto/x509"
	"net/url"
	"testing"
	"time"

	"github.com/golang/mock/gomock"
	"github.com/imkira/go-observer"
	"github.com/sirupsen/logrus/hooks/test"
	"github.com/spiffe/spire/pkg/agent/client"
	"github.com/spiffe/spire/pkg/agent/manager/cache"
	"github.com/spiffe/spire/pkg/agent/plugin/keymanager/memory"
	"github.com/spiffe/spire/pkg/common/telemetry"
	"github.com/spiffe/spire/proto/api/node"
	"github.com/spiffe/spire/test/clock"
	"github.com/spiffe/spire/test/fakes/fakeagentcatalog"
	mock_client "github.com/spiffe/spire/test/mock/agent/client"
	"github.com/spiffe/spire/test/util"
	"github.com/stretchr/testify/suite"
	tomb "gopkg.in/tomb.v2"
)

func TestRotator(t *testing.T) {
	suite.Run(t, new(RotatorTestSuite))
}

type RotatorTestSuite struct {
	suite.Suite

	ctrl *gomock.Controller

	client *mock_client.MockClient

	bundle observer.Property

	r *rotator

	mockClock *clock.Mock
}

func (s *RotatorTestSuite) SetupTest() {
	s.ctrl = gomock.NewController(s.T())

	s.client = mock_client.NewMockClient(s.ctrl)

	b, err := util.LoadBundleFixture()
	s.Require().NoError(err)
	s.bundle = observer.NewProperty(b)

	cat := fakeagentcatalog.New()
	cat.SetKeyManager(fakeagentcatalog.KeyManager(memory.New()))

	s.mockClock = clock.NewMock(s.T())
	s.mockClock.Set(time.Now())
	log, _ := test.NewNullLogger()
	td := url.URL{
		Scheme: "spiffe",
		Host:   "example.org",
	}
	c := &RotatorConfig{
		Catalog:      cat,
		Log:          log,
		Metrics:      telemetry.Blackhole{},
		TrustDomain:  td,
		SpiffeID:     "spiffe://example.org/spire/agent/1234",
		BundleStream: cache.NewBundleStream(s.bundle.Observe()),
		Clk:          s.mockClock,
	}
	s.r, _ = NewRotator(c)
	s.r.client = s.client
}

func (s *RotatorTestSuite) TearDownTest() {
	s.ctrl.Finish()
}

func (s *RotatorTestSuite) TestRun() {
	cert, key, err := util.LoadSVIDFixture()
	s.Require().NoError(err)
	s.client.EXPECT().Release()

	state := State{
		SVID: []*x509.Certificate{cert},
		Key:  key,
	}
	s.r.state = observer.NewProperty(state)

	stream := s.r.Subscribe()

	ctx, cancel := context.WithCancel(context.Background())
	t := new(tomb.Tomb)
	t.Go(func() error {
		return s.r.Run(ctx)
	})

	// We should have the latest state
	s.Assert().False(stream.HasNext())

	// Should be equal to the fixture
	state = stream.Value().(State)
	s.Require().Len(state.SVID, 1)
	s.Assert().Equal(cert, state.SVID[0])
	s.Assert().Equal(key, state.Key)

	cancel()
	s.Require().NoError(t.Wait())
}

func (s *RotatorTestSuite) TestRunWithUpdates() {
	// Cert that's valid for 1hr
	temp, err := util.NewSVIDTemplate(s.mockClock, "spiffe://example.org/test")
	s.Require().NoError(err)
	goodCert, _, err := util.SelfSign(temp)
	s.Require().NoError(err)

	// Cert that's expiring
	temp.NotBefore = s.mockClock.Now().Add(-1 * time.Hour)
	temp.NotAfter = s.mockClock.Now()
	badCert, _, err := util.SelfSign(temp)
	s.Require().NoError(err)

	state := State{
		SVID: []*x509.Certificate{badCert},
	}
	s.r.state = observer.NewProperty(state)

	s.expectSVIDRotation(goodCert)

	stream := s.r.Subscribe()

	ctx, cancel := context.WithCancel(context.Background())
	t := new(tomb.Tomb)
	t.Go(func() error {
		return s.r.Run(ctx)
	})

	s.mockClock.WaitForTicker(time.Second, "timed out waiting for rotator to create a ticker")
	s.mockClock.Add(s.r.c.Interval)

	select {
	case <-time.After(time.Second):
		s.T().Error("timed out while waiting for expected SVID rotation")
	case <-stream.Changes():
		state = stream.Next().(State)
		s.Require().Len(state.SVID, 1)
		s.Assert().Equal(goodCert, state.SVID[0])
	}

	cancel()
	s.Require().NoError(t.Wait())
}

func (s *RotatorTestSuite) TestShouldRotate() {
	// Cert that's valid for 1hr
	temp, err := util.NewSVIDTemplate(s.mockClock, "spiffe://example.org/test")
	s.Require().NoError(err)
	goodCert, _, err := util.SelfSign(temp)
	s.Require().NoError(err)

	state := State{
		SVID: []*x509.Certificate{goodCert},
	}
	s.r.state = observer.NewProperty(state)

	// Cert is brand new
	s.Assert().False(s.r.shouldRotate())

	// Cert that's almost expired
	temp.NotBefore = s.mockClock.Now().Add(-1 * time.Hour)
	temp.NotAfter = s.mockClock.Now().Add(1 * time.Minute)
	badCert, _, err := util.SelfSign(temp)
	s.Require().NoError(err)

	state.SVID = []*x509.Certificate{badCert}
	s.r.state = observer.NewProperty(state)
	s.Assert().True(s.r.shouldRotate())
}

func (s *RotatorTestSuite) TestRotateSVID() {
	cert, _, err := util.LoadSVIDFixture()
	s.Require().NoError(err)

	stream := s.r.Subscribe()
	s.expectSVIDRotation(cert)
	err = s.r.rotateSVID(context.Background())
	s.Assert().NoError(err)
	s.Require().True(stream.HasNext())

	state := stream.Next().(State)
	s.Require().Len(state.SVID, 1)
	s.Assert().True(cert.Equal(state.SVID[0]))
<<<<<<< HEAD
=======

	// keymanager data matches state
	km := s.r.c.Catalog.GetKeyManager()
	kresp, err := km.FetchPrivateKey(context.Background(), &keymanager.FetchPrivateKeyRequest{})
	s.Require().NoError(err)
	storedKey, err := x509.ParseECPrivateKey(kresp.PrivateKey)
	s.Require().NoError(err)
	s.Assert().Equal(state.Key, storedKey)
>>>>>>> 87c57221
}

// expectSVIDRotation sets the appropriate expectations for an SVID rotation, and returns
// the the provided certificate to the client.Client caller.
func (s *RotatorTestSuite) expectSVIDRotation(cert *x509.Certificate) {
	s.client.EXPECT().
		FetchUpdates(gomock.Any(), gomock.Any()).
		Return(&client.Update{
			SVIDs: map[string]*node.X509SVID{
				s.r.c.SpiffeID: {
					CertChain: cert.Raw,
				},
			},
		}, nil)
	s.client.EXPECT().Release().MaxTimes(2)
}<|MERGE_RESOLUTION|>--- conflicted
+++ resolved
@@ -192,17 +192,6 @@
 	state := stream.Next().(State)
 	s.Require().Len(state.SVID, 1)
 	s.Assert().True(cert.Equal(state.SVID[0]))
-<<<<<<< HEAD
-=======
-
-	// keymanager data matches state
-	km := s.r.c.Catalog.GetKeyManager()
-	kresp, err := km.FetchPrivateKey(context.Background(), &keymanager.FetchPrivateKeyRequest{})
-	s.Require().NoError(err)
-	storedKey, err := x509.ParseECPrivateKey(kresp.PrivateKey)
-	s.Require().NoError(err)
-	s.Assert().Equal(state.Key, storedKey)
->>>>>>> 87c57221
 }
 
 // expectSVIDRotation sets the appropriate expectations for an SVID rotation, and returns
