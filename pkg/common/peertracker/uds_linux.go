--- conflicted
+++ resolved
@@ -1,8 +1,4 @@
 //go:build linux
-<<<<<<< HEAD
-// +build linux
-=======
->>>>>>> 0fc6d4dd
 
 package peertracker
 
